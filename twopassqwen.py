"""
City of Pacifica - Agenda Summary Generator
A modern desktop application for generating AI-powered council agenda summaries
TODO: More preprocessing to make LLM performance better, Easier Format, fix bugs like scrolling and drag and drop and Save Report button taking from text box and Qwen Thinking Traces appearing 
"""

import customtkinter as ctk
import pandas as pd
from llama_cpp import Llama
from docx import Document
from docx.shared import Pt, Inches
from docx.enum.text import WD_ALIGN_PARAGRAPH
import tkinter as tk
<<<<<<< HEAD
from tkinter import filedialog, messagebox
from tkinter import ttk
=======
from tkinter import filedialog, messagebox, ttk
>>>>>>> 3894cace
from PIL import Image
import os
from datetime import datetime
import threading
import traceback
import sys
import time
import contextlib
import resource  # i'll add this to track memory usage

# Configure CustomTkinter
ctk.set_appearance_mode("light")
ctk.set_default_color_theme("blue")

# Helper utilities from llama_demo.py
def logical_cores() -> int:
    """Return logical core count; always ≥ 1."""
    return max(1, os.cpu_count() or 1)

def default_threads() -> int:
    """Half the logical cores, minimum 1."""
    return max(1, logical_cores() // 2)

@contextlib.contextmanager
def suppress_stderr():
    """Temporarily suppress stderr output."""
    with open(os.devnull, "w") as devnull:
        old_stderr = sys.stderr
        sys.stderr = devnull
        try:
            yield
        finally:
            sys.stderr = old_stderr

class TokenStreamer:
    """Collects streamed tokens, prints all tokens (including thinking tags) for debugging,
    and tracks speed."""
    def __init__(self):
        self._start = time.perf_counter()
        self._tok = 0
        
    def __call__(self, chunk: dict):
        tok = chunk["choices"][0]["delta"].get("content", "")
        if not tok:
            return
        self._tok += 1
        # Print everything to console for debugging
        print(tok, end="", flush=True)
        
    def done(self):
        dt = time.perf_counter() - self._start
        if dt:
            print(f"\nAverage speed: {self._tok/dt:.2f} tok/s")
            print(f"Tokens: {self._tok}")
            print(f"Elapsed Time: {dt:.2f}s")
            # memory usage on macOS is in bytes, so i'll convert to MB
            mem_mb = resource.getrusage(resource.RUSAGE_SELF).ru_maxrss / 1024 / 1024
            print(f"Peak Memory Usage: {mem_mb:.2f} MB")

class GUITokenFilter:
    """Filters out <think>...</think> blocks for clean GUI display."""
    def __init__(self):
        self._buf = ""
        self._in_think = False
        
    def filter_token(self, token: str) -> str:
        """Filter a token and return the clean portion for GUI display."""
        if not token:
            return ""
            
        self._buf += token
        result = ""
        
        while self._buf:
            if not self._in_think:
                # Look for start of thinking block
                think_start = self._buf.find("<think>")
                if think_start == -1:
                    # No thinking block found, return all buffered content
                    result += self._buf
                    self._buf = ""
                else:
                    # Found thinking block start, return content before it
                    result += self._buf[:think_start]
                    self._buf = self._buf[think_start:]
                    self._in_think = True
                    # Remove the <think> tag from buffer
                    if self._buf.startswith("<think>"):
                        self._buf = self._buf[7:]  # len("<think>") = 7
            else:
                # We're inside a thinking block, look for end
                think_end = self._buf.find("</think>")
                if think_end == -1:
                    # No end found yet, consume all buffer
                    self._buf = ""
                else:
                    # Found end, remove everything up to and including </think>
                    self._buf = self._buf[think_end + 8:]  # len("</think>") = 8
                    self._in_think = False
                    
        return result

PROMPT_TEMPLATE = """You are an expert city clerk responsible for creating agenda summaries for the City Council. Your task is to take a list of agenda items for a specific meeting date and format them into a clear, concise report.

You have recieved a set of summarized items. You are to categorize them and properly edit them in small ways if necessary (capitalization, merging, etc) and put them together into a resport.
Follow these rules strictly:
1.  Format: The output must be raw text only. Do not use any markdown like '##' or '**'.
2.  Date Header: The report must start with the FULL month name followed by the day number, e.g. "January 1:".  NEVER use numeric-month abbreviations such as "1-Jan".  If there are meeting-level notes, place them in parentheses immediately after the date.
3.  Sections: The report must BEGIN with EITHER "Study Session:" or "Closed Session:" depending on which type of item exists for that meeting date.
        • If BOTH exist, list "Study Session:" first and "Closed Session:" second.
        • If neither exists, omit them and start with the first section that does have items.
    After the opening section(s) continue with these sections which MUST be included, and in the following order:
        "Special Presentations:"
        "Consent:"
        "Consideration or Public Hearing:"
    If a section has no items, write "TBD" right after the section name. Example: "Closed Session: TBD" or "Consent: TBD"
4.  Item Bullet Points:
    - CRITICAL: Each individual agenda item provided to you MUST be on its own new line in the output.
    - Every item's line must start with a single hyphen and a space: "- ". Do NOT use other bullet point characters like '•' to start off a new line.

Here are some examples of the desired output format:

Example 1:
June 23:
Closed Session: TBD
Special Presentations:
- Parks Make Life Better Month
Consent:
- Childcare site lease agreement with Pacifica School District
- New Operating Agreement with PRC for TSPP
- Design Services Agreement for FY26-27 Pavement Resurfacing Project
- Recertification of Sewer System Management Plan (State law requirement)
Consideration or Public Hearing:
- FY 2025-26 Budget Adoption
- Annual position vacancy, recruitment and retention report (State law requirement AB2561)
- Introduction of Ordinance Changing Council Meeting start-time and formal adoption of other Governance Training outcomes

Example 2:
July 14:
Closed Session: TBD
Special Presentations:
- Joann Arnos, OSPAC Years of Service
Consent:
- Annual POs/Agreements over $75K PWD-Wastewater
- Labor MOUs (placeholder)
- Sewer service charges for FY2025-26 (last year of approved 5-year schedule)
- VRBO Voluntary Collection Agreement (placeholder)
Consideration or Public Hearing:
- STR Ordinance Update Introduction
- Continued Consideration of Climate Action and Resilience Plan Adoption

Example 3 (Handling pending descriptions and TBDs):
August 5:
Closed Session: TBD
Special Presentations: TBD
Consent:
- Resolution for park naming - ADD DESCRIPTION
Consideration or Public Hearing: TBD

Example 4 (Meeting that includes both a Closed Session and Study Session):
September 10:
Study Session:
- Joint Study Session on Revenue Options - ADD DESCRIPTION
Closed Session: TBD
Special Presentations: TBD
Consent:
- Bi-Weekly Disbursements approval
Consideration or Public Hearing: TBD

Now, generate a report for the following meeting date based on the items provided below. Remember to place each item on a new line and to summarize each item to a few sentences.

Meeting Date: {meeting_date} - IMPORTANT: THIS IS THE ACTUAL METING DATE FOR YOUR REPORT!!!

Agenda Items (pre-sorted by section):
{items_text}

Report:
"""

# Required CSV headers
REQUIRED_HEADERS = [
    "MEETING DATE", "AGENDA ITEM", "DEPT", "AGENDA SECTION", "ACTION",
    "ATTY REVIEW REQ'D", "FIN REVIEW REQ'D", "DUE TO CAO / FIN", "DRAFT TO CM",
    "MAYOR MTG", "MT FINAL DUE", "AGENDA PUBLISH", "NOTES", "EXCEPTIONS",
    "NOTICING REQ;\nREGULATORY DEADLINES", "CONFLICT OF INTEREST REVIEW NEEDED (Y / N)",
    "HIGHLIGHT IN CWP", "Include in Summary for Mayor"
]

class AgendaSummaryGenerator(ctk.CTk):
    def __init__(self):
        super().__init__()
        
        # Window configuration
        self.title("City of Pacifica - Agenda Summary Generator")
        self.geometry("1280x720")
        self.minsize(800, 600)
        
        # Set window icon if available
        try:
            if os.path.exists("icon.ico"):
                self.iconbitmap("icon.ico")
        except:
            pass
        
        # Color theme
        self.bg_color = "#F5F5DC"
        self.primary_color = "#4682B4"
        self.accent_color = "#5A9BD5"
        self.text_color = "#333333"
        
        # Configure the main window background
        self.configure(fg_color=self.bg_color)
        
        # Data storage
        self.csv_data = None
        self.filtered_items = []
        self.tree = None # Replaces self.selected_items
        self.llm_model = None
        self.generated_report_text = ""
        self.meeting_dates_for_report = []
        
        # Create main container
        self.main_container = ctk.CTkFrame(self, fg_color=self.bg_color)
        self.main_container.pack(fill="both", expand=True, padx=20, pady=20)
        
        # Create navigation
        self.create_navigation()
        
        # Create views
        self.create_views()
        
        # Load LLM model in background
        self.load_llm_model()
        
    def create_navigation(self):
        """Create the top navigation bar"""
        nav_frame = ctk.CTkFrame(self.main_container, fg_color=self.bg_color, height=50)
        nav_frame.pack(fill="x", pady=(0, 20))
        nav_frame.pack_propagate(False)
        
        # Navigation buttons
        self.nav_buttons = {}
        button_names = ["Home", "Help", "Credits"]
        
        for i, name in enumerate(button_names):
            btn = ctk.CTkButton(
                nav_frame,
                text=name,
                width=120,
                height=40,
                fg_color=self.primary_color,
                hover_color=self.accent_color,
                text_color="white",
                command=lambda n=name: self.show_view(n)
            )
            btn.pack(side="left", padx=(0, 10))
            self.nav_buttons[name] = btn
        
    def create_views(self):
        """Create all view containers"""
        # Container for all views
        self.view_container = ctk.CTkFrame(self.main_container, fg_color=self.bg_color)
        self.view_container.pack(fill="both", expand=True)
        
        # Create individual views
        self.views = {}
        
        # Home view
        self.views["Home"] = ctk.CTkFrame(self.view_container, fg_color=self.bg_color)
        self.create_home_view()
        
        # Help view
        self.views["Help"] = ctk.CTkFrame(self.view_container, fg_color=self.bg_color)
        self.create_help_view()
        
        # Credits view
        self.views["Credits"] = ctk.CTkFrame(self.view_container, fg_color=self.bg_color)
        self.create_credits_view()
        
        # Show Home view by default
        self.show_view("Home")
        
    def show_view(self, view_name):
        """Show the selected view and hide others"""
        # If going "Home" from nav, always reset to the initial upload screen.
        if view_name == "Home":
            for name, view in self.views.items():
                if name != "Home":
                    view.pack_forget()
            self.views["Home"].pack(fill="both", expand=True)
            # Ensure the upload state is shown and others are hidden within Home
            self.review_state.pack_forget()
            self.generation_state.pack_forget()
            self.upload_state.pack(fill="both", expand=True)
        else:
            for name, view in self.views.items():
                if name == view_name:
                    view.pack(fill="both", expand=True)
                else:
                    view.pack_forget()
                
    def create_home_view(self):
        """Create the Home view with Upload and Review states"""
        home_frame = self.views["Home"]
        
        # Upload state container
        self.upload_state = ctk.CTkFrame(home_frame, fg_color=self.bg_color)
        self.upload_state.pack(fill="both", expand=True)
        
        # Center container for upload elements
        center_frame = ctk.CTkFrame(self.upload_state, fg_color=self.bg_color)
        center_frame.place(relx=0.5, rely=0.5, anchor="center")
        
        # City logo
        try:
            if os.path.exists("logo.png"):
                logo_image = Image.open("logo.png")
                logo_image = logo_image.resize((200, 200), Image.Resampling.LANCZOS)
                logo_ctk = ctk.CTkImage(logo_image, size=(200, 200))
                logo_label = ctk.CTkLabel(center_frame, image=logo_ctk, text="")
                logo_label.pack(pady=(0, 30))
        except:
            pass
            
        # Drag and drop area
        drop_frame = ctk.CTkFrame(
            center_frame,
            width=600,
            height=300,
            fg_color="white",
            border_width=2,
            border_color=self.primary_color
        )
        drop_frame.pack()
        drop_frame.pack_propagate(False)
        
        # Drop area content
        drop_label = ctk.CTkLabel(
            drop_frame,
            text="Drag & Drop not fully supported. Please use the button.",
            font=ctk.CTkFont(size=20, weight="bold"),
            text_color=self.text_color,
            wraplength=550
        )
        drop_label.pack(pady=(80, 20), padx=20)
        
        # Upload button
        upload_btn = ctk.CTkButton(
            drop_frame,
            text="Or Click to Select File",
            width=200,
            height=50,
            fg_color=self.primary_color,
            hover_color=self.accent_color,
            font=ctk.CTkFont(size=16),
            command=self.select_file
        )
        upload_btn.pack()
        
        # Format warning
        warning_text = ("Please ensure your .csv file is formatted correctly. It must include columns for "
                       "the meeting date, agenda item, notes, and a column named 'Include in Summary for Mayor' "
                       "to identify items for the report.")
        warning_label = ctk.CTkLabel(
            center_frame,
            text=warning_text,
            font=ctk.CTkFont(size=12),
            text_color=self.text_color,
            wraplength=600,
            justify="center"
        )
        warning_label.pack(pady=(20, 0))
        
        # Review state container (initially hidden)
        self.review_state = ctk.CTkFrame(home_frame, fg_color=self.bg_color)
        
        # Generation state container (initially hidden)
        self.generation_state = ctk.CTkFrame(home_frame, fg_color=self.bg_color)
        self.create_generation_state_widgets()
        
    def create_generation_state_widgets(self):
        """Create the UI for the report generation state"""
        # Top control bar
        control_bar = ctk.CTkFrame(self.generation_state, fg_color=self.bg_color, height=60)
        control_bar.pack(fill="x", pady=(0, 20))
        control_bar.pack_propagate(False)

        # Add a back button to go to review screen
        back_btn = ctk.CTkButton(
            control_bar,
            text="Back to Review",
            width=150,
            height=40,
            fg_color=self.accent_color,
            hover_color=self.primary_color,
            font=ctk.CTkFont(size=16),
            command=self.back_to_review_state
        )
        back_btn.pack(side="left", padx=20)
        
        # Title
        title_label = ctk.CTkLabel(
            control_bar,
            text="Generating Report...",
            font=ctk.CTkFont(size=18, weight="bold"),
            text_color=self.text_color
        )
        title_label.pack(side="left", padx=20)
        
        # Save button (initially disabled)
        self.save_btn = ctk.CTkButton(
            control_bar,
            text="Save Report",
            width=150,
            height=40,
            fg_color=self.primary_color,
            hover_color=self.accent_color,
            font=ctk.CTkFont(size=16),
            command=self.save_generated_report,
            state="disabled"
        )
        self.save_btn.pack(side="right", padx=20)
        
        # Text box for streaming output
        self.generation_textbox = ctk.CTkTextbox(
            self.generation_state,
            fg_color="white",
            text_color=self.text_color,
            font=ctk.CTkFont(family="monospace", size=12),
            wrap="word"
        )
        self.generation_textbox.pack(fill="both", expand=True, padx=20, pady=(0, 20))

    def back_to_review_state(self):
        """Go from generation screen back to review screen."""
        self.generation_state.pack_forget()
        self.review_state.pack(fill="both", expand=True)

    def create_review_state(self):
        """Create the review state UI"""
        # Clear existing content
        for widget in self.review_state.winfo_children():
            widget.destroy()
            
        # Top control bar
        control_bar = ctk.CTkFrame(self.review_state, fg_color=self.bg_color, height=60)
        control_bar.pack(fill="x", pady=(0, 20))
        control_bar.pack_propagate(False)

        # Add Back button
        back_btn = ctk.CTkButton(
            control_bar,
            text="Back to Home",
            width=120,
            height=30,
            fg_color=self.accent_color,
            hover_color=self.primary_color,
            command=lambda: self.show_view("Home")
        )
        back_btn.pack(side="left", padx=10)
        
        # Item count label
        count_text = f"Review Items for Report ({len(self.filtered_items)} items found)"
        self.count_label = ctk.CTkLabel(
            control_bar,
            text=count_text,
            font=ctk.CTkFont(size=18, weight="bold"),
            text_color=self.text_color
        )
        self.count_label.pack(side="left", padx=(20, 0))
        
        # Generate button
        self.generate_btn = ctk.CTkButton(
            control_bar,
            text="Generate Report",
            width=150,
            height=40,
            fg_color=self.primary_color,
            hover_color=self.accent_color,
            font=ctk.CTkFont(size=16),
            command=self.generate_report
        )
        self.generate_btn.pack(side="right", padx=(0, 20))
        
        # Select/Deselect all buttons
        select_all_btn = ctk.CTkButton(
            control_bar,
            text="Select All",
            width=100,
            height=30,
            fg_color=self.accent_color,
            hover_color=self.primary_color,
            command=self.select_all_items
        )
        select_all_btn.pack(side="right", padx=5)
        
        deselect_all_btn = ctk.CTkButton(
            control_bar,
            text="Deselect All",
            width=100,
            height=30,
            fg_color=self.accent_color,
            hover_color=self.primary_color,
            command=self.deselect_all_items
        )
        deselect_all_btn.pack(side="right", padx=5)

        # --- START: Treeview Implementation ---
        # This replaces the slow, chunky CTkScrollableFrame of individual widgets
        style = ttk.Style(self)
        style.theme_use("default")
        # Configure Treeview colors and row height for a compact look
        style.configure("Treeview",
                        background="white",
                        foreground=self.text_color,
                        fieldbackground="white",
                        rowheight=25,
                        font=ctk.CTkFont(size=11))
        style.map('Treeview',
                  background=[('selected', self.primary_color)],
                  foreground=[('selected', 'white')])
        style.configure("Treeview.Heading", font=ctk.CTkFont(size=12, weight="bold"))

        tree_container = ctk.CTkFrame(self.review_state, fg_color="transparent")
        tree_container.pack(fill="both", expand=True, padx=20, pady=(0, 20))

        self.tree = ttk.Treeview(
            tree_container,
<<<<<<< HEAD
            columns=("Section", "Item", "Notes"),
=======
            columns=("Date", "Section", "Item", "Notes"),
>>>>>>> 3894cace
            show="headings",
            selectmode="extended" # Allows multiple selections
        )

        # Define headings
<<<<<<< HEAD
=======
        self.tree.heading("Date", text="Meeting Date", anchor='w')
>>>>>>> 3894cace
        self.tree.heading("Section", text="Section", anchor='w')
        self.tree.heading("Item", text="Agenda Item", anchor='w')
        self.tree.heading("Notes", text="Notes", anchor='w')

        # Define column properties
<<<<<<< HEAD
        self.tree.column("Section", width=180, stretch=False, anchor='w')
        self.tree.column("Item", width=500, stretch=True, anchor='w')
=======
        self.tree.column("Date", width=100, stretch=False, anchor='w')
        self.tree.column("Section", width=180, stretch=False, anchor='w')
        self.tree.column("Item", width=400, stretch=True, anchor='w')
>>>>>>> 3894cace
        self.tree.column("Notes", width=350, stretch=True, anchor='w')

        # Populate treeview with data
        for i, item in enumerate(self.filtered_items):
            # Clean up data for display
<<<<<<< HEAD
=======
            date = str(item.get('MEETING DATE', 'N/A'))
>>>>>>> 3894cace
            section = str(item.get('AGENDA SECTION', 'N/A')).replace('\n', ' ')
            agenda_item = str(item.get('AGENDA ITEM', 'N/A')).replace('\n', ' ')
            notes = str(item.get('NOTES', '')).replace('\n', ' ')
            # Use index 'i' as the unique item identifier (iid)
<<<<<<< HEAD
            self.tree.insert("", "end", values=(section, agenda_item, notes), iid=str(i))
=======
            self.tree.insert("", "end", values=(date, section, agenda_item, notes), iid=str(i))
>>>>>>> 3894cace

        # Add a scrollbar that works with mouse/trackpad
        scrollbar = ttk.Scrollbar(tree_container, orient="vertical", command=self.tree.yview)
        self.tree.configure(yscrollcommand=scrollbar.set)

        # Pack everything
        scrollbar.pack(side="right", fill="y")
        self.tree.pack(side="left", fill="both", expand=True)

        # Select all items by default on first load
        self.select_all_items()

        # Bind click to toggle selection for better UX
        self.tree.bind("<Button-1>", self.on_tree_click)
        # --- END: Treeview Implementation ---
<<<<<<< HEAD
            
    def on_tree_click(self, event):
        """Handle clicks on the treeview to select/deselect rows."""
        region = self.tree.identify("region", event.x, event.y)
        # Only toggle selection if a cell (not heading) is clicked
        if region == "cell":
            row_id = self.tree.identify_row(event.y)
            if self.tree.exists(row_id):
                if row_id in self.tree.selection():
                    self.tree.selection_remove(row_id)
                else:
                    self.tree.selection_add(row_id)
            
=======
            
    def on_tree_click(self, event):
        """Handle clicks on the treeview to select/deselect rows."""
        region = self.tree.identify("region", event.x, event.y)
        # Only toggle selection if a cell (not heading) is clicked
        if region == "cell":
            row_id = self.tree.identify_row(event.y)
            if self.tree.exists(row_id):
                if row_id in self.tree.selection():
                    self.tree.selection_remove(row_id)
                else:
                    self.tree.selection_add(row_id)
            return "break"
        
>>>>>>> 3894cace
    def create_help_view(self):
        """Create the Help view"""
        help_frame = self.views["Help"]
        
        # Scrollable text area
        scroll_text = ctk.CTkScrollableFrame(help_frame, fg_color="white")
        scroll_text.pack(fill="both", expand=True, padx=20, pady=20)
        
        # Help content
        help_content = """How to Use the Agenda Summary Generator

Step 1: Prepare Your CSV File
Ensure your source data is a .csv file with the correct headers. The application will check this for you. Your data must contain agenda items you want to summarize.

Step 2: Upload Your File
On the 'Home' tab, either drag your .csv file into the box or click the button to select it from your computer.

Step 3: Review and Select Items
After uploading, the app will display a list of all agenda items marked for inclusion. All items are selected by default. You can uncheck any item you wish to exclude from the final report.

Step 4: Generate the Report
Click the 'Generate Report' button. The application will use its built-in local AI to summarize each selected item. This may take a few moments depending on the number of items.

Step 5: Save Your Document
Once finished, a "Save As" window will appear. Choose a name and location for your new Microsoft Word (.docx) report. The document is now ready for your final review and any manual additions.

For a video demonstration, please visit: [Link to be added later]"""
        
        help_label = ctk.CTkLabel(
            scroll_text,
            text=help_content,
            font=ctk.CTkFont(size=14),
            text_color=self.text_color,
            justify="left",
            anchor="nw"
        )
        help_label.pack(anchor="nw", padx=20, pady=20)
        
    def create_credits_view(self):
        """Create the Credits view"""
        credits_frame = self.views["Credits"]
        
        # Center container
        center_frame = ctk.CTkFrame(credits_frame, fg_color=self.bg_color)
        center_frame.place(relx=0.5, rely=0.5, anchor="center")
        
        # Title
        title_label = ctk.CTkLabel(
            center_frame,
            text="Agenda Summary Generator v1.0",
            font=ctk.CTkFont(size=28, weight="bold"),
            text_color=self.text_color
        )
        title_label.pack(pady=(0, 20))
        
        # Description
        desc_label = ctk.CTkLabel(
            center_frame,
            text="This tool was designed and developed to enhance organizational efficiency for the City of Pacifica.",
            font=ctk.CTkFont(size=14),
            text_color=self.text_color,
            wraplength=600
        )
        desc_label.pack(pady=(0, 30))
        
        # Credits
        credits_text = """Project Lead & Core Developer:
Nickolas Yang

Project Organization & Coordination:
Madeleine Hur

Acknowledgements:
This application utilizes open-source Large Language Models along with the llama-cpp-python library.
All logos and trademarks are the property of their respective owners.
Chatbot icon created by juicy_fish - Flaticon."""
        
        credits_label = ctk.CTkLabel(
            center_frame,
            text=credits_text,
            font=ctk.CTkFont(size=12),
            text_color=self.text_color,
            justify="center"
        )
        credits_label.pack()
        
    def select_file(self):
        """Handle file selection"""
        filename = filedialog.askopenfilename(
            title="Select CSV File",
            filetypes=[("CSV files", "*.csv"), ("All files", "*.*")]
        )
        
        if filename:
            self.process_csv_file(filename)
            
    def process_csv_file(self, filepath):
        """Process and validate the CSV file"""
        try:
            # Read CSV file
            self.csv_data = pd.read_csv(filepath)
            
            # Validate headers
            if not self.validate_csv_headers():
                messagebox.showerror(
                    "Invalid File Format",
                    "The selected CSV file is missing required columns. Please check the file against the template and try again."
                )
                return
                
            # Filter items marked for inclusion
            self.filtered_items = []
            for _, row in self.csv_data.iterrows():
                if str(row.get('Include in Summary for Mayor', '')).upper() == 'Y':
                    self.filtered_items.append(row)
                    
            if not self.filtered_items:
                messagebox.showwarning(
                    "No Items Found",
                    "No items were marked for inclusion in the Mayor's summary. Please check your CSV file."
                )
                return
                
            # Switch to review state
            self.upload_state.pack_forget()
            self.review_state.pack(fill="both", expand=True)
            self.create_review_state()
            
        except Exception as e:
            messagebox.showerror(
                "Error Reading File",
                f"An error occurred while reading the file: {str(e)}"
            )
            
    def validate_csv_headers(self):
        """Validate that all required headers are present"""
        if self.csv_data is None:
            return False
            
        csv_headers = list(self.csv_data.columns)
        for required_header in REQUIRED_HEADERS:
            if required_header not in csv_headers:
                return False
        return True
        
    def select_all_items(self):
        """Select all items in the review list"""
        if self.tree:
            children = self.tree.get_children()
            self.tree.selection_set(children)
            
    def deselect_all_items(self):
        """Deselect all items in the review list"""
        if self.tree:
            self.tree.selection_set()
            
    def load_llm_model(self):
        """Load the LLM model in background"""
        def load_model():
            try:
                model_path = "language_models/Qwen3-4B-Q6_K.gguf"
                if os.path.exists(model_path):
                    with suppress_stderr():
                        self.llm_model = Llama(
                            model_path=model_path,
                            chat_format="chatml",
                            n_ctx=10000,
                            n_threads=default_threads(),
                            verbose=False,
                        )
            except Exception as e:
                print(f"Failed to load LLM model: {e}")
                
        threading.Thread(target=load_model, daemon=True).start()
        
    def generate_report(self):
        """Generate the report with LLM summaries"""
        # Get selected items from the Treeview
        if not self.tree:
            messagebox.showwarning("No Items Selected", "Please select at least one item to generate a report.")
            return

        selected_iids = self.tree.selection()
        if not selected_iids:
            messagebox.showwarning("No Items Selected", "Please select at least one item to generate a report.")
            return

        # Map the selected iids (which are string indices) back to the original data
        selected_data = [self.filtered_items[int(iid)] for iid in selected_iids]
            
        # Switch to generation view
        self.review_state.pack_forget()
        self.generation_state.pack(fill="both", expand=True)
        self.generation_textbox.delete("1.0", "end")
        self.save_btn.configure(state="disabled")
        
        # Disable generate button
        self.generate_btn.configure(text="Generating...", state="disabled")
        
        # Generate report in background
        threading.Thread(
            target=self._generate_report_thread,
            args=(selected_data,),
            daemon=True
        ).start()
        
    def _generate_report_thread(self, selected_data):
        """Background thread for report generation using streaming."""
        try:
            self.generated_report_text = ""
            
            # Group items by meeting date while preserving the order from the CSV
            grouped_by_date = {}
            meeting_dates_in_order = []
            for item in selected_data:
                date = item['MEETING DATE']
                if date not in grouped_by_date:
                    grouped_by_date[date] = []
                    meeting_dates_in_order.append(date)
                grouped_by_date[date].append(item)
            
            self.meeting_dates_for_report = meeting_dates_in_order

            if self.llm_model is None:
                raise ConnectionError("LLM model is not loaded. Please wait or restart the application.")

            # Process each date sequentially
            for date in self.meeting_dates_for_report:
                items = grouped_by_date[date]

                # Pre-sort items by agenda section to help the LLM
                items.sort(key=lambda x: str(x.get('AGENDA SECTION', '')))
                
                items_text = ""
                for item in items:
                    section = str(item.get('AGENDA SECTION', 'N/A')).replace('\n', ' ')
                    agenda_item = str(item.get('AGENDA ITEM', 'N/A')).replace('\n', ' ')
                    notes = str(item.get('NOTES', 'No notes available')).replace('\n', ' ')
                    items_text += f"- Section: {section}, Item: \"{agenda_item}\", Notes: \"{notes}\"\n"
                
                # --- START: TWO-PASS GENERATION ---

                # PASS 1: Generate line-by-line summaries
                summarization_prompt = f"""You are an expert city clerk. Your task is to summarize each agenda item into ONE short clause (around 15 words or fewer). Don't waste time counting words too hard though.

Rules for summarization:
- Summarize each agenda item in ONE short clause that clearly signals what the item is
- You MUST omit unnecessary internal workflow words such as "moved from [dates]", and "per [person]". DO NOT say "moved from 1/1 to 12/31 per Y.Carter" or "per K.Woodhouse" or such.
- Remove characters that would not work well for reading within the item like all "•" bullet characters
- If an item has multiple details, combine them using "()" parentheses or ";" semicolons ONLY, DO NOT USE "•" bullets
- If an item includes "placeholder", append "(placeholder)" with no other unnecessary placeholder details to the end
- If an item include "ADD DESCRIPTION", delete it and append " - ADD DESCRIPTION" to the end, after any potential "placeholder"
- The summaries should be prepended by which category they belong in: "Study Session:" or "Closed Session:" or "Special Presentations:" or "Consent:" or "Consideration or Public Hearing:".
- Each summary title must use Title Case (capitalize all principal words), for example: "Approval of Minutes for 1/1/2025 Meeting"
- If an agenda item includes a date range in mm/dd/yyyy format, preserve that exact format for conciseness; only the meeting date header should be written out in full word form.

Some good examples:
<<<<<<< HEAD
- Special Presentations: Proclamation - Suicide Prevention Month - September 2025 - ADD DESCRIPTION
- Closed Study: TBD
- Study Session: Study Session on Revenue Generation - ADD DESCRIPTION
- Special Presentations: City Staff New Hires (Semi-Annual Update) - moved from 6/23 to 8/25 per Y.Carter
=======
- Meeting Date: December 31
- Closed Study: Closed Study TBD
- Study Session: Study Session on Revenue Generation - ADD DESCRIPTION
- Special Presentations: City Staff New Hires (Semi-Annual Update)
>>>>>>> 3894cace
- Consent: Annual POs/Agreements over $75K PWD-Wastewater
- Consent: Sewer service charges for FY2025-26 (last year of approved 5-year schedule)
- Consideration or Public Hearing: Continued Consideration of Climate Action and Resilience Plan Adoption

Meeting Date: {date} - IMPORTANT! THIS IS THE ACTUAL MEETING DATE, KEEP TRACK OF IT CAREFULLY! Start off your summarization lines with this meeting date, parsed neatly as <Month Day> like "Meeting Date: January 1" or "Meeting Date: December 31".

Agenda Items to Summarize:
{items_text.strip()}

IMPORTANT: Note you only have a 1000 token limit before you must create an output, so don't think in circles and just generate summaries and output when they look decent. Save tokens and decide on a summary per line quickly without overthinking.
Provide ONLY the proper meeting date format and then the summarized lines, each CAREFULLY capitalized and prepended properly, one per line: /think"""
                
                print("\n--- PASS 1: SUMMARIZATION ---")
                summarization_stream = self.llm_model.create_chat_completion(
                    messages=[{"role": "user", "content": summarization_prompt}],
                    max_tokens=4000,  # limited tokens for focused summarization
                    temperature=0,  # lower temperature for more consistent summaries
                    top_p=0.95,
                    top_k=20,
                    stream=True,
                )

                # Collect summarized items from Pass 1
                think_streamer = TokenStreamer()
                summarized_items = ""
                for chunk in summarization_stream:
                    token = chunk["choices"][0]["delta"].get("content", "")
                    summarized_items += token
                    think_streamer(chunk)  # count tokens and print for debug
                think_streamer.done()

                # Clean up summarized_items to remove any incomplete thinking tags
                # and extract only the actual bullet point content
                clean_summarized_items = self._extract_clean_summary(summarized_items)

                # PASS 2: Generate final formatted report using the summaries
                # use the main prompt template for the final formatting pass
                # we replace the original items_text with the summarized ones from pass 1
                # and add a /no_think instruction to prevent the model from re-summarizing
                format_prompt = PROMPT_TEMPLATE.format(
                    meeting_date=date,
                    items_text=clean_summarized_items.strip()
                ) + ' /no_think'

                print("\n--- PASS 2: FORMATTING ---")
                format_stream = self.llm_model.create_chat_completion(
                    messages=[{"role": "user", "content": format_prompt}],
                    max_tokens=4000,
                    temperature=0,  # low temperature for consistent formatting
                    top_p=0.95,
                    top_k=20,
                    stream=True,
                )

                # This is the stream we will show to the user
                stream = format_stream
                # --- END: TWO-PASS GENERATION ---

                # Stream to console (unfiltered) and GUI (filtered)
                streamer = TokenStreamer()
                gui_filter = GUITokenFilter()
                
                for chunk in stream:
                    # Console output (unfiltered for debugging)
                    streamer(chunk)
                    
                    # GUI output (filtered)
                    token = chunk["choices"][0]["delta"].get("content","")
                    if token:
                        # Filter token for GUI display
                        clean_token = gui_filter.filter_token(token)
                        if clean_token:
                            self.generated_report_text += clean_token
                            self.after(0, self.update_generation_textbox, clean_token)
                            
                streamer.done()
                
                # Add newlines between reports for different dates
                self.generated_report_text += "\n\n"
                self.after(0, self.update_generation_textbox, "\n\n")

            # Generation complete
            self.after(0, self.generation_finished)
            
        except Exception as e:
            self.after(0, lambda: messagebox.showerror(
                "Generation Error",
                f"An error occurred while generating the report: {str(e)}\n\n{traceback.format_exc()}"
            ))
            # Switch back to review view on error
            self.after(0, lambda: (
                self.generation_state.pack_forget(),
                self.review_state.pack(fill="both", expand=True)
            ))
            
        finally:
            # Re-enable original generate button
            self.after(0, lambda: self.generate_btn.configure(
                text="Generate Report",
                state="normal"
            ))
            
    def _extract_clean_summary(self, raw_summary: str) -> str:
        """Extract clean bullet point summaries from raw LLM output, removing thinking tags."""
        # Find and remove the thinking block
        think_end = raw_summary.find('</think>')
        if think_end != -1:
            # Remove everything up to and including </think>
            cleaned = raw_summary[think_end + 8:].strip()
        else:
            # No proper thinking block found, try to work with what we have
            cleaned = raw_summary
        
        # Strip every line just in case
        lines = cleaned.split('\n')
        item_lines = []
        for line in lines:
            stripped = line.strip()
            item_lines.append(stripped)
        return '\n'.join(item_lines)

    def update_generation_textbox(self, token: str):
        """Appends a token to the generation textbox. Must be called from the main thread."""
        self.generation_textbox.insert("end", token)
        self.generation_textbox.see("end")

    def generation_finished(self):
        """Called when the report generation is complete."""
        self.save_btn.configure(state="normal")
        messagebox.showinfo("Generation Complete", "The report has been generated. You can now review it and save the document.")

    def save_generated_report(self):
        """Creates and saves the Word document from the generated text."""
        if not self.generated_report_text.strip():
            messagebox.showwarning("No Content", "There is no generated report to save.")
            return

        try:
            doc = self.create_word_document(self.generated_report_text, self.meeting_dates_for_report)
            self._save_document(doc)
        except Exception as e:
            messagebox.showerror("Save Error", f"An error occurred while creating the document: {str(e)}\n\n{traceback.format_exc()}")

    def create_word_document(self, content, meeting_dates):
        """Create the Word document with proper formatting from raw text."""
        doc = Document()
        
        # Set single spacing for the document
        style = doc.styles['Normal']
        style.font.name = 'Calibri'
        style.font.size = Pt(11)
        style.paragraph_format.line_spacing = 1.0
        style.paragraph_format.space_before = Pt(0)
        style.paragraph_format.space_after = Pt(0)

        # Add content
        doc.add_paragraph()  # Blank line
        
        # Updated date
        current_date = datetime.now().strftime("%B %d, %Y")
        doc.add_paragraph(f"Updated {current_date}")
        
        # Calculate month range
        if meeting_dates:
            try:
                # Date format is 'DD-Mon', e.g., '25-Aug'. Assume current year.
                dates = [datetime.strptime(f"{d}-{datetime.now().year}", "%d-%b-%Y") for d in meeting_dates]
                
                # The list is chronologically sorted, so min is first, max is last.
                min_date = dates[0]
                max_date = dates[-1]

                # Handle year-end crossover (e.g., Dec to Jan)
                if min_date.month > max_date.month:
                    max_date = max_date.replace(year=min_date.year + 1)
                
                if min_date.strftime('%B %Y') == max_date.strftime('%B %Y'):
                    month_range = min_date.strftime("%B %Y")
                elif min_date.year != max_date.year:
                    month_range = f"{min_date.strftime('%B %Y')} - {max_date.strftime('%B %Y')}"
                else:
                    # Same year, different months
                    month_range = f"{min_date.strftime('%B')} - {max_date.strftime('%B, %Y')}"
            except (ValueError, IndexError):
                # Fallback if parsing fails or list is empty
                month_range = datetime.now().strftime("%B %Y")
        else:
            month_range = datetime.now().strftime("%B %Y")
            
        # Title
        title = doc.add_paragraph()
        title.paragraph_format.space_after = Pt(6)
        title_run = title.add_run(f"Major Council Agenda Items, Tentative for {month_range}")
        title_run.bold = True
        title_run.font.size = Pt(16)
        
        # Note
        note_text = ("Note: This is a Tentative Agenda Listing. Dates of items are subject to change "
                    "up to the last minute for a variety of reasons. In addition, this listing does not "
                    "necessarily report all items, just ones that are noteworthy. The City Manager typically "
                    "reviews the tentative agenda items list in more detail with each Councilmember during "
                    "individual meetings.")
        note = doc.add_paragraph()
        note_run = note.add_run(note_text)
        note_run.italic = True
        
        # Add horizontal line
        doc.add_paragraph("_" * 78).paragraph_format.space_before = Pt(12)
        
        # Add LLM content by parsing it
        is_first_date = True
        for line in content.split('\n'):
            stripped_line = line.strip()
            if not stripped_line:
                continue

            # Heuristic to detect date line (doesn't start with '-' or a known section header)
            is_date_line = not (
                stripped_line.startswith("- ") or
                stripped_line.startswith("Study Session:") or
                stripped_line.startswith("Closed Session:") or
                stripped_line.startswith("Special Presentations:") or
                stripped_line.startswith("Consent:") or
                stripped_line.startswith("Consideration or Public Hearing:")
            )

            if is_date_line:
                if not is_first_date:
                    doc.add_paragraph("_" * 78).paragraph_format.space_before = Pt(18)
                is_first_date = False

                p = doc.add_paragraph()
                p.paragraph_format.space_before = Pt(12)
                p.paragraph_format.space_after = Pt(6)
                runner = p.add_run(stripped_line)
                runner.bold = True
                runner.font.size = Pt(14)

            # Check for section headers (Level 1 Bullet)
            elif (stripped_line.startswith("Study Session:") or
                  stripped_line.startswith("Closed Session:") or
                  stripped_line.startswith("Special Presentations:") or
                  stripped_line.startswith("Consent:") or
                  stripped_line.startswith("Consideration or Public Hearing:")):
                p = doc.add_paragraph(stripped_line, style='List Bullet')
                p.paragraph_format.left_indent = Inches(0.25)
                p.paragraph_format.space_before = Pt(6)

            elif stripped_line.startswith("- "):
                # Item under a section (Level 2 Bullet)
                p = doc.add_paragraph(stripped_line[2:].strip(), style='List Bullet')
                p.paragraph_format.left_indent = Inches(0.75)

        # Add horizontal line
        doc.add_paragraph("_" * 78).paragraph_format.space_before = Pt(12)
        
        # TBD section
        tbd = doc.add_paragraph("TBD:")
        tbd.runs[0].bold = True
        doc.add_paragraph("[Placeholder for user to manually enter items.]")
        doc.add_paragraph()
        
        # Significant items section
        last_report_date = (datetime.now() - pd.Timedelta(days=30)).strftime("%B %d, %Y")
        sig_items = doc.add_paragraph(f"Significant Items Completed Since {last_report_date}:")
        sig_items.runs[0].bold = True
        doc.add_paragraph("[Placeholder for user to manually enter items.]")
        
        return doc
        
    def _save_document(self, doc):
        """Save the document with file dialog"""
        filename = filedialog.asksaveasfilename(
            defaultextension=".docx",
            filetypes=[("Word Documents", "*.docx"), ("All Files", "*.*")],
            initialfile=f"Council_Agenda_Summary_{datetime.now().strftime('%Y%m%d')}.docx"
        )
        
        if filename:
            try:
                doc.save(filename)
                messagebox.showinfo(
                    "Success",
                    f"Report generated successfully and saved to:\n{filename}"
                )
            except Exception as e:
                messagebox.showerror(
                    "Save Error",
                    f"Failed to save document: {str(e)}"
                )


def main():
    """Main entry point"""
    app = AgendaSummaryGenerator()
    app.mainloop()


if __name__ == "__main__":
    main()<|MERGE_RESOLUTION|>--- conflicted
+++ resolved
@@ -11,12 +11,7 @@
 from docx.shared import Pt, Inches
 from docx.enum.text import WD_ALIGN_PARAGRAPH
 import tkinter as tk
-<<<<<<< HEAD
-from tkinter import filedialog, messagebox
-from tkinter import ttk
-=======
 from tkinter import filedialog, messagebox, ttk
->>>>>>> 3894cace
 from PIL import Image
 import os
 from datetime import datetime
@@ -545,51 +540,32 @@
 
         self.tree = ttk.Treeview(
             tree_container,
-<<<<<<< HEAD
-            columns=("Section", "Item", "Notes"),
-=======
             columns=("Date", "Section", "Item", "Notes"),
->>>>>>> 3894cace
             show="headings",
             selectmode="extended" # Allows multiple selections
         )
 
         # Define headings
-<<<<<<< HEAD
-=======
         self.tree.heading("Date", text="Meeting Date", anchor='w')
->>>>>>> 3894cace
         self.tree.heading("Section", text="Section", anchor='w')
         self.tree.heading("Item", text="Agenda Item", anchor='w')
         self.tree.heading("Notes", text="Notes", anchor='w')
 
         # Define column properties
-<<<<<<< HEAD
-        self.tree.column("Section", width=180, stretch=False, anchor='w')
-        self.tree.column("Item", width=500, stretch=True, anchor='w')
-=======
         self.tree.column("Date", width=100, stretch=False, anchor='w')
         self.tree.column("Section", width=180, stretch=False, anchor='w')
         self.tree.column("Item", width=400, stretch=True, anchor='w')
->>>>>>> 3894cace
         self.tree.column("Notes", width=350, stretch=True, anchor='w')
 
         # Populate treeview with data
         for i, item in enumerate(self.filtered_items):
             # Clean up data for display
-<<<<<<< HEAD
-=======
             date = str(item.get('MEETING DATE', 'N/A'))
->>>>>>> 3894cace
             section = str(item.get('AGENDA SECTION', 'N/A')).replace('\n', ' ')
             agenda_item = str(item.get('AGENDA ITEM', 'N/A')).replace('\n', ' ')
             notes = str(item.get('NOTES', '')).replace('\n', ' ')
             # Use index 'i' as the unique item identifier (iid)
-<<<<<<< HEAD
-            self.tree.insert("", "end", values=(section, agenda_item, notes), iid=str(i))
-=======
             self.tree.insert("", "end", values=(date, section, agenda_item, notes), iid=str(i))
->>>>>>> 3894cace
 
         # Add a scrollbar that works with mouse/trackpad
         scrollbar = ttk.Scrollbar(tree_container, orient="vertical", command=self.tree.yview)
@@ -605,21 +581,6 @@
         # Bind click to toggle selection for better UX
         self.tree.bind("<Button-1>", self.on_tree_click)
         # --- END: Treeview Implementation ---
-<<<<<<< HEAD
-            
-    def on_tree_click(self, event):
-        """Handle clicks on the treeview to select/deselect rows."""
-        region = self.tree.identify("region", event.x, event.y)
-        # Only toggle selection if a cell (not heading) is clicked
-        if region == "cell":
-            row_id = self.tree.identify_row(event.y)
-            if self.tree.exists(row_id):
-                if row_id in self.tree.selection():
-                    self.tree.selection_remove(row_id)
-                else:
-                    self.tree.selection_add(row_id)
-            
-=======
             
     def on_tree_click(self, event):
         """Handle clicks on the treeview to select/deselect rows."""
@@ -634,7 +595,6 @@
                     self.tree.selection_add(row_id)
             return "break"
         
->>>>>>> 3894cace
     def create_help_view(self):
         """Create the Help view"""
         help_frame = self.views["Help"]
@@ -892,17 +852,10 @@
 - If an agenda item includes a date range in mm/dd/yyyy format, preserve that exact format for conciseness; only the meeting date header should be written out in full word form.
 
 Some good examples:
-<<<<<<< HEAD
-- Special Presentations: Proclamation - Suicide Prevention Month - September 2025 - ADD DESCRIPTION
-- Closed Study: TBD
-- Study Session: Study Session on Revenue Generation - ADD DESCRIPTION
-- Special Presentations: City Staff New Hires (Semi-Annual Update) - moved from 6/23 to 8/25 per Y.Carter
-=======
 - Meeting Date: December 31
 - Closed Study: Closed Study TBD
 - Study Session: Study Session on Revenue Generation - ADD DESCRIPTION
 - Special Presentations: City Staff New Hires (Semi-Annual Update)
->>>>>>> 3894cace
 - Consent: Annual POs/Agreements over $75K PWD-Wastewater
 - Consent: Sewer service charges for FY2025-26 (last year of approved 5-year schedule)
 - Consideration or Public Hearing: Continued Consideration of Climate Action and Resilience Plan Adoption
